--- conflicted
+++ resolved
@@ -34,20 +34,6 @@
         let vertex_count = vertex_data.len();
         let vertex_buffer_size = std::mem::size_of_val(vertex_data.as_slice());
 
-<<<<<<< HEAD
-        let (vertex_buffer, vertex_memory, vertex_mapped_memory) =
-            Self::alloc_buffer_and_memory::<DrawVert>(
-                device,
-                vertex_buffer_size,
-                vk::BufferUsageFlags::VERTEX_BUFFER,
-                vk::MemoryPropertyFlags::HOST_VISIBLE
-                    | vk::MemoryPropertyFlags::HOST_COHERENT
-                    | vk::MemoryPropertyFlags::DEVICE_LOCAL,
-                physical_device_memory_properties,
-            )?;
-
-        unsafe { vertex_mapped_memory.copy_from_nonoverlapping(vertices.as_ptr(), vertices.len()) };
-=======
         let vertices = Buffer::alloc(
             device,
             vertex_buffer_size,
@@ -64,28 +50,17 @@
                 vertex_mapped_memory,
             )
         }?;
->>>>>>> d9f6c472
 
         // indices
         let index_data = Self::create_indices(draw_data);
         let index_count = index_data.len();
         let index_buffer_size = std::mem::size_of_val(index_data.as_slice());
 
-<<<<<<< HEAD
-        let (index_buffer, index_memory, index_mapped_memory) = Self::alloc_buffer_and_memory::<u16>(
-            device,
-            index_buffer_size,
-            vk::BufferUsageFlags::INDEX_BUFFER,
-            vk::MemoryPropertyFlags::HOST_VISIBLE
-                | vk::MemoryPropertyFlags::HOST_COHERENT
-                | vk::MemoryPropertyFlags::DEVICE_LOCAL,
-=======
         let indices = Buffer::alloc(
             device,
             index_buffer_size,
             vk::BufferUsageFlags::INDEX_BUFFER,
             vk::MemoryPropertyFlags::HOST_VISIBLE | vk::MemoryPropertyFlags::DEVICE_LOCAL,
->>>>>>> d9f6c472
             physical_device_memory_properties,
         )?;
         let index_mapped_memory = indices.map_memory(device)?;
@@ -98,11 +73,6 @@
             )
         }?;
 
-<<<<<<< HEAD
-        unsafe { index_mapped_memory.copy_from_nonoverlapping(indices.as_ptr(), indices.len()) };
-
-=======
->>>>>>> d9f6c472
         // finish
         Ok(Self {
             vertices,
@@ -143,33 +113,6 @@
         if self.vertex_count < vertices.len() {
             self.vertex_count = vertices.len();
 
-<<<<<<< HEAD
-            unsafe {
-                device.destroy_buffer(self.vertex_buffer, None);
-                device.free_memory(self.vertex_memory, None);
-            }
-
-            let vertex_buffer_size = std::mem::size_of_val(vertices.as_slice()) as vk::DeviceSize;
-            let (new_buffer, new_memory, new_mapped_memory) =
-                Self::alloc_buffer_and_memory::<DrawVert>(
-                    device,
-                    vertex_buffer_size,
-                    vk::BufferUsageFlags::VERTEX_BUFFER,
-                    vk::MemoryPropertyFlags::HOST_VISIBLE
-                        | vk::MemoryPropertyFlags::HOST_COHERENT
-                        | vk::MemoryPropertyFlags::DEVICE_LOCAL,
-                    physical_device_memory_properties,
-                )?;
-
-            self.vertex_buffer = new_buffer;
-            self.vertex_memory = new_memory;
-            self.vertex_mapped_memory = new_mapped_memory;
-        }
-        unsafe {
-            self.vertex_mapped_memory
-                .copy_from_nonoverlapping(vertices.as_ptr(), vertices.len())
-        };
-=======
             let new_size = std::mem::size_of_val(vertices.as_slice());
             self.vertices
                 .resize(new_size, device, physical_device_memory_properties)?;
@@ -183,89 +126,12 @@
                 self.vertex_mapped_memory,
             )
         }?;
->>>>>>> d9f6c472
 
         // indices
         let indices = Self::create_indices(draw_data);
         if self.index_count < indices.len() {
             self.index_count = indices.len();
 
-<<<<<<< HEAD
-            unsafe {
-                device.destroy_buffer(self.index_buffer, None);
-                device.free_memory(self.index_memory, None);
-            }
-
-            let index_buffer_size = std::mem::size_of_val(indices.as_slice()) as vk::DeviceSize;
-            let (new_buffer, new_memory, new_mapped_memory) = Self::alloc_buffer_and_memory(
-                device,
-                index_buffer_size,
-                vk::BufferUsageFlags::INDEX_BUFFER,
-                vk::MemoryPropertyFlags::HOST_VISIBLE
-                    | vk::MemoryPropertyFlags::HOST_COHERENT
-                    | vk::MemoryPropertyFlags::DEVICE_LOCAL,
-                physical_device_memory_properties,
-            )?;
-
-            self.index_buffer = new_buffer;
-            self.index_memory = new_memory;
-            self.index_mapped_memory = new_mapped_memory;
-        }
-        unsafe {
-            self.index_mapped_memory
-                .copy_from_nonoverlapping(indices.as_ptr(), indices.len())
-        };
-
-        Ok(())
-    }
-
-    pub fn alloc_buffer_and_memory<T>(
-        device: &ash::Device,
-        size: vk::DeviceSize,
-        usage: vk::BufferUsageFlags,
-        memory_property_flags: vk::MemoryPropertyFlags,
-        physical_device_memory_properties: vk::PhysicalDeviceMemoryProperties,
-    ) -> RisResult<(vk::Buffer, vk::DeviceMemory, *mut T)> {
-        // buffer
-        let buffer_create_info = vk::BufferCreateInfo {
-            s_type: vk::StructureType::BUFFER_CREATE_INFO,
-            p_next: std::ptr::null(),
-            flags: vk::BufferCreateFlags::empty(),
-            size,
-            usage,
-            sharing_mode: vk::SharingMode::EXCLUSIVE,
-            queue_family_index_count: 0,
-            p_queue_family_indices: std::ptr::null(),
-        };
-
-        let buffer = unsafe { device.create_buffer(&buffer_create_info, None) }?;
-
-        // memory
-        let memory_requirements = unsafe { device.get_buffer_memory_requirements(buffer) };
-        let memory_type_index = ris_gpu::util::find_memory_type(
-            memory_requirements.memory_type_bits,
-            memory_property_flags,
-            physical_device_memory_properties,
-        )?
-        .into_ris_error()?;
-
-        let memory_allocate_info = vk::MemoryAllocateInfo {
-            s_type: vk::StructureType::MEMORY_ALLOCATE_INFO,
-            p_next: std::ptr::null(),
-            allocation_size: memory_requirements.size,
-            memory_type_index,
-        };
-
-        let memory = unsafe { device.allocate_memory(&memory_allocate_info, None) }?;
-
-        unsafe { device.bind_buffer_memory(buffer, memory, 0) }?;
-
-        let mapped_memory =
-            unsafe { device.map_memory(memory, 0, size, vk::MemoryMapFlags::empty()) }? as *mut T;
-
-        Ok((buffer, memory, mapped_memory))
-    }
-=======
             let new_size = std::mem::size_of_val(indices.as_slice());
             self.indices
                 .resize(new_size, device, physical_device_memory_properties)?;
@@ -282,5 +148,4 @@
 
         Ok(())
     }
->>>>>>> d9f6c472
 }